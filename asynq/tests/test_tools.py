--- conflicted
+++ resolved
@@ -214,17 +214,13 @@
 
 
 @deduplicate()
-<<<<<<< HEAD
-@async()
+@asynq()
 def call_with_dirty():
     call_with_dirty.dirty()
 
 
 @deduplicate()
-@async()
-=======
-@asynq()
->>>>>>> 6a73fa65
+@asynq()
 def recursive_call_with_dirty():
     global i
     if i > 0:
