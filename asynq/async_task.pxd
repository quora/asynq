--- conflicted
+++ resolved
@@ -37,13 +37,8 @@
     cdef public AsyncTask creator
     cdef public object _generator
     cdef public object _last_value
-<<<<<<< HEAD
-    cdef public object _frame_info
+    cdef public object _frame
     cdef public list _dependencies
-=======
-    cdef public object _frame
-    cdef public set _dependencies
->>>>>>> d6058d02
     cdef public list _contexts
     cdef public bint _contexts_active
     cdef public bint _dependencies_scheduled
