from typing import (
    Any,
    Awaitable,
    Callable,
    Coroutine,
    Generator,
    Generic,
    Mapping,
    Optional,
    TypeVar,
    Union,
    overload,
)

import qcore.decorators
from typing_extensions import ParamSpec

from . import async_task, futures

<<<<<<< HEAD
_T = TypeVar("_T")  # Return Type
_G = Generator[Any, Any, _T]  # Generator that returns _T
OriginalFunctionParams = ParamSpec("OriginalFunctionParams")
_Coroutine = Coroutine[Any, Any, _T]
=======
_P = ParamSpec("_P")
_T = TypeVar("_T")
_Coroutine = Coroutine[Any, Any, Any]
>>>>>>> d04558f9
_CoroutineFn = Callable[..., _Coroutine]

def lazy(fn: Callable[_P, _T]) -> Callable[_P, futures.FutureBase[_T]]: ...
def has_async_fn(fn: object) -> bool: ...
def is_pure_async_fn(fn: object) -> bool: ...
def is_async_fn(fn: object) -> bool: ...
def get_async_fn(
    fn: object, wrap_if_none: bool = ...
) -> Optional[Callable[..., futures.FutureBase[Any]]]: ...
def get_async_or_sync_fn(fn: object) -> Any: ...

class PureAsyncDecoratorBinder(qcore.decorators.DecoratorBinder):
    def is_pure_async_fn(self) -> bool: ...

class PureAsyncDecorator(qcore.decorators.DecoratorBase, Generic[_T, _P]):
    binder_cls = PureAsyncDecoratorBinder

    @overload
    def __init__(
        self,
        fn: Callable[_P, Any],  # TODO overloads for Generator[Any, Any, _T] and _T
        task_cls: Optional[type[futures.FutureBase]],
        kwargs: Mapping[str, Any] = ...,
<<<<<<< HEAD
        asyncio_fn: Optional[Callable[..., Coroutine[Any, Any, _T]]] = ...,
    ) -> None: ...
    @overload
    def __init__(
        self,
        fn: Callable[OriginalFunctionParams, Generator[Any, Any, _T]],
        task_cls: Optional[Type[futures.FutureBase]],
        kwargs: Mapping[str, Any] = ...,
        asyncio_fn: Optional[Callable[..., Coroutine[Any, Any, _T]]] = ...,
=======
        asyncio_fn: Optional[Callable[_P, Awaitable[_T]]] = ...,
>>>>>>> d04558f9
    ) -> None: ...
    def name(self) -> str: ...
    def is_pure_async_fn(self) -> bool: ...
    def asyncio(
<<<<<<< HEAD
        self,
        *args: OriginalFunctionParams.args,
        **kwargs: OriginalFunctionParams.kwargs,
=======
        self, *args: _P.args, **kwargs: _P.kwargs
>>>>>>> d04558f9
    ) -> Coroutine[Any, Any, _T]: ...
    def __call__(
        self, *args: Any, **kwargs: Any
    ) -> Union[_T, futures.FutureBase[_T]]: ...
    def __get__(self, owner: Any, cls: Any) -> PureAsyncDecorator[_T, _P]: ...  # type: ignore[override]

class AsyncDecoratorBinder(qcore.decorators.DecoratorBinder, Generic[_T]):
    def asynq(self, *args: Any, **kwargs: Any) -> async_task.AsyncTask[_T]: ...
    def asyncio(self, *args, **kwargs) -> Coroutine[Any, Any, _T]: ...

class AsyncDecorator(PureAsyncDecorator[_T, _P]):
    binder_cls = AsyncDecoratorBinder  # type: ignore
    @overload
    def __init__(
        self,
        fn: Callable[_P, Any],  # TODO overloads for Generator[Any, Any, _T] and _T
        cls: Optional[type[futures.FutureBase]],
        kwargs: Mapping[str, Any] = ...,
<<<<<<< HEAD
        asyncio_fn: Optional[Callable[..., Coroutine[Any, Any, _T]]] = ...,
    ): ...
    @overload
    def __init__(
        self,
        fn: Callable[OriginalFunctionParams, Generator[Any, Any, _T]],
        cls: Optional[Type[futures.FutureBase]],
        kwargs: Mapping[str, Any] = ...,
        asyncio_fn: Optional[Callable[..., Coroutine[Any, Any, _T]]] = ...,
=======
        asyncio_fn: Optional[Callable[_P, Awaitable[_T]]] = ...,
>>>>>>> d04558f9
    ): ...
    def is_pure_async_fn(self) -> bool: ...
    def asynq(self, *args: Any, **kwargs: Any) -> async_task.AsyncTask[_T]: ...
    def __call__(self, *args: _P.args, **kwargs: _P.kwargs) -> _T: ...
    def __get__(self, owner: Any, cls: Any) -> AsyncDecorator[_T, _P]: ...  # type: ignore[override]

class AsyncAndSyncPairDecoratorBinder(AsyncDecoratorBinder[_T]): ...

class AsyncAndSyncPairDecorator(AsyncDecorator[_T, _P]):
    binder_cls = AsyncAndSyncPairDecoratorBinder  # type: ignore
    def __init__(
        self,
        fn: Callable[..., futures.FutureBase[_T]],
        cls: Optional[type[futures.FutureBase]],
        sync_fn: Callable[..., _T],
        kwargs: Mapping[str, Any] = ...,
    ) -> None: ...
    def __call__(self, *args: Any, **kwargs: Any) -> _T: ...
    def __get__(self, owner: Any, cls: Any) -> Any: ...

class AsyncProxyDecorator(AsyncDecorator[_T, _P]):
    def __init__(
        self,
        fn: Callable[..., futures.FutureBase[_T]],
        asyncio_fn: Optional[Callable[..., Coroutine[Any, Any, _T]]] = ...,
    ) -> None: ...

class AsyncAndSyncPairProxyDecorator(AsyncProxyDecorator[_T, _P]):
    def __init__(
        self,
        fn: Callable[..., futures.FutureBase[_T]],
        sync_fn: Callable[..., _T],
        asyncio_fn: Optional[Callable[..., Coroutine[Any, Any, _T]]] = ...,
    ) -> None: ...
    def __call__(self, *args: Any, **kwargs: Any) -> _T: ...

class _MkAsyncDecorator:
<<<<<<< HEAD
    @overload
    def __call__(
        self, fn: Callable[OriginalFunctionParams, Generator[Any, Any, _T]]
    ) -> AsyncDecorator[_T, OriginalFunctionParams]: ...
    @overload
    def __call__(
        self, fn: Callable[OriginalFunctionParams, _T]
    ) -> AsyncDecorator[_T, OriginalFunctionParams]: ...

class _MkPureAsyncDecorator:
    @overload
    def __call__(
        self, fn: Callable[OriginalFunctionParams, Generator[Any, Any, _T]]
    ) -> PureAsyncDecorator[_T, OriginalFunctionParams]: ...
    @overload
    def __call__(
        self, fn: Callable[OriginalFunctionParams, _T]
    ) -> PureAsyncDecorator[_T, OriginalFunctionParams]: ...
=======
    def __call__(self, fn: Callable[_P, Any]) -> AsyncDecorator[Any, _P]: ...

class _MkPureAsyncDecorator:
    def __call__(self, fn: Callable[_P, _T]) -> PureAsyncDecorator[_T, _P]: ...
>>>>>>> d04558f9

# In reality these two can return other Decorator subclasses, but that doesn't matter for callers.
@overload
def asynq(  # type: ignore
    *,
<<<<<<< HEAD
    sync_fn: Optional[Callable[OriginalFunctionParams, _T]] = ...,
    cls: Type[futures.FutureBase] = ...,
    asyncio_fn: Optional[Callable[..., Coroutine[Any, Any, _T]]] = ...,
    **kwargs: Any,
) -> _MkAsyncDecorator: ...
@overload
def asynq(  # type: ignore
    *,
    sync_fn: Optional[Callable[OriginalFunctionParams, Generator[Any, Any, _T]]] = ...,
    cls: Type[futures.FutureBase] = ...,
    asyncio_fn: Optional[Callable[..., Coroutine[Any, Any, _T]]] = ...,
=======
    sync_fn: Optional[Callable[..., Any]] = ...,
    cls: type[futures.FutureBase] = ...,
    asyncio_fn: Optional[_CoroutineFn] = ...,
>>>>>>> d04558f9
    **kwargs: Any,
) -> _MkAsyncDecorator: ...
@overload
def asynq(
    pure: bool,
<<<<<<< HEAD
    sync_fn: Optional[
        Callable[OriginalFunctionParams, Union[_T, Generator[Any, Any, _T]]]
    ] = ...,
    cls: Type[futures.FutureBase] = ...,
    asyncio_fn: Optional[Callable[..., Coroutine[Any, Any, _T]]] = ...,
=======
    sync_fn: Optional[Callable[..., Any]] = ...,
    cls: type[futures.FutureBase] = ...,
    asyncio_fn: Optional[_CoroutineFn] = ...,
>>>>>>> d04558f9
    **kwargs: Any,
) -> _MkPureAsyncDecorator: ...
@overload
def async_proxy(
    *,
    sync_fn: Optional[
        Callable[OriginalFunctionParams, Union[_T, Generator[Any, Any, _T]]]
    ] = ...,
    asyncio_fn: Optional[Callable[..., Coroutine[Any, Any, _T]]] = ...,
) -> _MkAsyncDecorator: ...
@overload
def async_proxy(
    pure: bool,
    sync_fn: Optional[
        Callable[OriginalFunctionParams, Union[_T, Generator[Any, Any, _T]]]
    ] = ...,
    asyncio_fn: Optional[Callable[..., Coroutine[Any, Any, _T]]] = ...,
) -> _MkPureAsyncDecorator: ...
@asynq()
def async_call(
    fn: Union[Callable[..., _T], Callable[..., futures.FutureBase[_T]]],
    *args: Any,
    **kwargs: Any,
) -> _T: ...
def make_async_decorator(
    fn: Callable[..., Any],
    wrapper_fn: Callable[..., futures.FutureBase[Any]],
    name: str,
) -> Any: ...<|MERGE_RESOLUTION|>--- conflicted
+++ resolved
@@ -17,16 +17,10 @@
 
 from . import async_task, futures
 
-<<<<<<< HEAD
-_T = TypeVar("_T")  # Return Type
-_G = Generator[Any, Any, _T]  # Generator that returns _T
-OriginalFunctionParams = ParamSpec("OriginalFunctionParams")
-_Coroutine = Coroutine[Any, Any, _T]
-=======
 _P = ParamSpec("_P")
 _T = TypeVar("_T")
-_Coroutine = Coroutine[Any, Any, Any]
->>>>>>> d04558f9
+_G = Generator[Any, Any, _T]  # Generator that returns _T
+_Coroutine = Coroutine[Any, Any, _T]
 _CoroutineFn = Callable[..., _Coroutine]
 
 def lazy(fn: Callable[_P, _T]) -> Callable[_P, futures.FutureBase[_T]]: ...
@@ -50,8 +44,7 @@
         fn: Callable[_P, Any],  # TODO overloads for Generator[Any, Any, _T] and _T
         task_cls: Optional[type[futures.FutureBase]],
         kwargs: Mapping[str, Any] = ...,
-<<<<<<< HEAD
-        asyncio_fn: Optional[Callable[..., Coroutine[Any, Any, _T]]] = ...,
+        asyncio_fn: Optional[Callable[_P, Coroutine[Any, Any, _T]]] = ...,
     ) -> None: ...
     @overload
     def __init__(
@@ -59,21 +52,12 @@
         fn: Callable[OriginalFunctionParams, Generator[Any, Any, _T]],
         task_cls: Optional[Type[futures.FutureBase]],
         kwargs: Mapping[str, Any] = ...,
-        asyncio_fn: Optional[Callable[..., Coroutine[Any, Any, _T]]] = ...,
-=======
-        asyncio_fn: Optional[Callable[_P, Awaitable[_T]]] = ...,
->>>>>>> d04558f9
+        asyncio_fn: Optional[Callable[_P, Coroutine[Any, Any, _T]]] = ...,
     ) -> None: ...
     def name(self) -> str: ...
     def is_pure_async_fn(self) -> bool: ...
     def asyncio(
-<<<<<<< HEAD
-        self,
-        *args: OriginalFunctionParams.args,
-        **kwargs: OriginalFunctionParams.kwargs,
-=======
         self, *args: _P.args, **kwargs: _P.kwargs
->>>>>>> d04558f9
     ) -> Coroutine[Any, Any, _T]: ...
     def __call__(
         self, *args: Any, **kwargs: Any
@@ -92,8 +76,7 @@
         fn: Callable[_P, Any],  # TODO overloads for Generator[Any, Any, _T] and _T
         cls: Optional[type[futures.FutureBase]],
         kwargs: Mapping[str, Any] = ...,
-<<<<<<< HEAD
-        asyncio_fn: Optional[Callable[..., Coroutine[Any, Any, _T]]] = ...,
+        asyncio_fn: Optional[Callable[_P, Coroutine[Any, Any, _T]]] = ...,
     ): ...
     @overload
     def __init__(
@@ -101,10 +84,7 @@
         fn: Callable[OriginalFunctionParams, Generator[Any, Any, _T]],
         cls: Optional[Type[futures.FutureBase]],
         kwargs: Mapping[str, Any] = ...,
-        asyncio_fn: Optional[Callable[..., Coroutine[Any, Any, _T]]] = ...,
-=======
-        asyncio_fn: Optional[Callable[_P, Awaitable[_T]]] = ...,
->>>>>>> d04558f9
+        asyncio_fn: Optional[Callable[_P, Coroutine[Any, Any, _T]]] = ...,
     ): ...
     def is_pure_async_fn(self) -> bool: ...
     def asynq(self, *args: Any, **kwargs: Any) -> async_task.AsyncTask[_T]: ...
@@ -142,69 +122,50 @@
     def __call__(self, *args: Any, **kwargs: Any) -> _T: ...
 
 class _MkAsyncDecorator:
-<<<<<<< HEAD
     @overload
     def __call__(
-        self, fn: Callable[OriginalFunctionParams, Generator[Any, Any, _T]]
-    ) -> AsyncDecorator[_T, OriginalFunctionParams]: ...
+        self, fn: Callable[_P, Generator[Any, Any, _T]]
+    ) -> AsyncDecorator[_T, _P]: ...
     @overload
     def __call__(
-        self, fn: Callable[OriginalFunctionParams, _T]
-    ) -> AsyncDecorator[_T, OriginalFunctionParams]: ...
+        self, fn: Callable[_P, _T]
+    ) -> AsyncDecorator[_T, _P]: ...
 
 class _MkPureAsyncDecorator:
     @overload
     def __call__(
-        self, fn: Callable[OriginalFunctionParams, Generator[Any, Any, _T]]
-    ) -> PureAsyncDecorator[_T, OriginalFunctionParams]: ...
+        self, fn: Callable[_P, Generator[Any, Any, _T]]
+    ) -> PureAsyncDecorator[_T, _P]: ...
     @overload
     def __call__(
-        self, fn: Callable[OriginalFunctionParams, _T]
-    ) -> PureAsyncDecorator[_T, OriginalFunctionParams]: ...
-=======
-    def __call__(self, fn: Callable[_P, Any]) -> AsyncDecorator[Any, _P]: ...
-
-class _MkPureAsyncDecorator:
-    def __call__(self, fn: Callable[_P, _T]) -> PureAsyncDecorator[_T, _P]: ...
->>>>>>> d04558f9
+        self, fn: Callable[_P, _T]
+    ) -> PureAsyncDecorator[_T, _P]: ...
 
 # In reality these two can return other Decorator subclasses, but that doesn't matter for callers.
 @overload
 def asynq(  # type: ignore
     *,
-<<<<<<< HEAD
-    sync_fn: Optional[Callable[OriginalFunctionParams, _T]] = ...,
+    sync_fn: Optional[Callable[_P, _T]] = ...,
     cls: Type[futures.FutureBase] = ...,
-    asyncio_fn: Optional[Callable[..., Coroutine[Any, Any, _T]]] = ...,
+    asyncio_fn: Optional[Callable[_P, Coroutine[Any, Any, _T]]] = ...,
     **kwargs: Any,
 ) -> _MkAsyncDecorator: ...
 @overload
 def asynq(  # type: ignore
     *,
-    sync_fn: Optional[Callable[OriginalFunctionParams, Generator[Any, Any, _T]]] = ...,
+    sync_fn: Optional[Callable[_P, Generator[Any, Any, _T]]] = ...,
     cls: Type[futures.FutureBase] = ...,
-    asyncio_fn: Optional[Callable[..., Coroutine[Any, Any, _T]]] = ...,
-=======
-    sync_fn: Optional[Callable[..., Any]] = ...,
-    cls: type[futures.FutureBase] = ...,
-    asyncio_fn: Optional[_CoroutineFn] = ...,
->>>>>>> d04558f9
+    asyncio_fn: Optional[Callable[_P, Coroutine[Any, Any, _T]]] = ...,
     **kwargs: Any,
 ) -> _MkAsyncDecorator: ...
 @overload
 def asynq(
     pure: bool,
-<<<<<<< HEAD
     sync_fn: Optional[
-        Callable[OriginalFunctionParams, Union[_T, Generator[Any, Any, _T]]]
+        Callable[_P, Union[_T, Generator[Any, Any, _T]]]
     ] = ...,
     cls: Type[futures.FutureBase] = ...,
-    asyncio_fn: Optional[Callable[..., Coroutine[Any, Any, _T]]] = ...,
-=======
-    sync_fn: Optional[Callable[..., Any]] = ...,
-    cls: type[futures.FutureBase] = ...,
-    asyncio_fn: Optional[_CoroutineFn] = ...,
->>>>>>> d04558f9
+    asyncio_fn: Optional[Callable[_P, Coroutine[Any, Any, _T]]] = ...,
     **kwargs: Any,
 ) -> _MkPureAsyncDecorator: ...
 @overload
